--- conflicted
+++ resolved
@@ -1,18 +1,15 @@
 import React, { useState, useEffect, useMemo } from 'react';
 import { View, StyleSheet, ScrollView, Dimensions, Alert, TouchableOpacity } from 'react-native';
-import { Card, Text, Divider } from 'react-native-paper';
+import { Card, Text, Divider, Button } from 'react-native-paper';
 import { fetchTransactions } from '@features/transactions/services/transactions';
 import { Transaction } from '@features/transactions/types/Transaction';
 import { LineChart } from 'react-native-chart-kit';
-import { format, subDays, startOfYear, startOfDay, isAfter, isBefore, parseISO } from 'date-fns';
+import { format, subDays, startOfYear, startOfDay, isBefore, parseISO } from 'date-fns';
 import { TransactionCard } from '@features/transactions/components/TransactionCard';
 import { TransactionService } from '@features/transactions/services/transactionService';
-<<<<<<< HEAD
 import { useColors, useIsDark, spacing, textStyles, radius, shadow } from '@shared/theme';
-=======
 import { Dropdown, DropdownItem } from '@shared/components/Dropdown';
 import Ionicons from 'react-native-vector-icons/Ionicons';
->>>>>>> f6e607dc
 
 const dateRanges = [
   { label: 'Last 7 Days', value: '7d' },
@@ -62,10 +59,10 @@
         label: cat,
         value: cat,
         icon: cat === 'All' ? (
-          <Ionicons name="apps" size={20} color="#666" />
+          <Ionicons name="apps" size={20} color={colors.mutedForeground} />
         ) : undefined,
       })),
-    [categories]
+    [categories, colors.mutedForeground]
   );
 
   // Convert date ranges to dropdown items
@@ -74,9 +71,9 @@
       dateRanges.map((range) => ({
         label: range.label,
         value: range.value,
-        icon: <Ionicons name="calendar-outline" size={20} color="#666" />,
+        icon: <Ionicons name="calendar-outline" size={20} color={colors.mutedForeground} />,
       })),
-    []
+    [colors.mutedForeground]
   );
 
   useEffect(() => {
@@ -209,63 +206,30 @@
   };
 
   return (
-<<<<<<< HEAD
     <ScrollView style={[styles.container, { backgroundColor: colors.background }]}>
       {/* Filters Card */}
       <Card style={[styles.card, { backgroundColor: colors.card }, shadow.sm]} mode="elevated">
         <Card.Title title="Filters" titleStyle={[styles.cardTitle, { color: colors.foreground }]} />
         <Card.Content>
           <View style={styles.filterRow}>
-            <Menu
-              visible={categoryMenuVisible}
-              onDismiss={() => setCategoryMenuVisible(false)}
-              anchor={
-                <Button
-                  mode="outlined"
-                  onPress={() => setCategoryMenuVisible(true)}
-                  style={[styles.filterButton, { borderColor: colors.border }]}
-                  labelStyle={{ color: colors.foreground }}
-                >
-                  {category}
-                </Button>
-              }
-            >
-              {categories.map((cat) => (
-                <Menu.Item
-                  key={cat}
-                  onPress={() => {
-                    setCategory(cat);
-                    setCategoryMenuVisible(false);
-                  }}
-                  title={cat}
-                />
-              ))}
-            </Menu>
-            <Menu
-              visible={dateRangeMenuVisible}
-              onDismiss={() => setDateRangeMenuVisible(false)}
-              anchor={
-                <Button
-                  mode="outlined"
-                  style={[styles.filterButton, styles.marginLeft, { borderColor: colors.border }]}
-                  labelStyle={{ color: colors.foreground }}
-                  onPress={() => setDateRangeMenuVisible(true)}
-                >
-                  {dateRanges.find((r) => r.value === dateRange)?.label}
-                </Button>
-              }
-            >
-              {dateRanges.map((range) => (
-                <Menu.Item
-                  key={range.value}
-                  onPress={() => {
-                    setDateRange(range.value);
-                    setDateRangeMenuVisible(false);
-                  }}
-                  title={range.label}
-                />
-              ))}
-            </Menu>
+            <View style={styles.filterItem}>
+              <Text style={[styles.filterLabel, { color: colors.mutedForeground }]}>Category</Text>
+              <Dropdown
+                items={categoryItems}
+                selectedValue={category}
+                onValueChange={setCategory}
+                placeholder="Select Category"
+              />
+            </View>
+            <View style={styles.filterItem}>
+              <Text style={[styles.filterLabel, { color: colors.mutedForeground }]}>Date Range</Text>
+              <Dropdown
+                items={dateRangeItems}
+                selectedValue={dateRange}
+                onValueChange={setDateRange}
+                placeholder="Select Period"
+              />
+            </View>
           </View>
         </Card.Content>
       </Card>
@@ -395,215 +359,12 @@
                   >
                     Next
                   </Button>
-=======
-    <ScrollView style={styles.container}>
-      {/* Modern Filter Section */}
-      <View style={styles.filterCard}>
-        <View style={styles.filterHeader}>
-          <Ionicons name="filter" size={20} color="#333" />
-          <Text style={styles.filterTitle}>Filters</Text>
-        </View>
-        <View style={styles.filterRow}>
-          <View style={styles.filterItem}>
-            <Text style={styles.filterLabel}>Category</Text>
-            <Dropdown
-              items={categoryItems}
-              selectedValue={category}
-              onValueChange={setCategory}
-              placeholder="Select Category"
-            />
-          </View>
-          <View style={styles.filterItem}>
-            <Text style={styles.filterLabel}>Date Range</Text>
-            <Dropdown
-              items={dateRangeItems}
-              selectedValue={dateRange}
-              onValueChange={setDateRange}
-              placeholder="Select Period"
-            />
-          </View>
-        </View>
-      </View>
-      {/* Modern Summary Statistics */}
-      <View style={styles.summaryCard}>
-        <Text style={styles.cardTitle}>Summary Statistics</Text>
-        <View style={styles.summaryGrid}>
-          <View style={styles.summaryItem}>
-            <View style={[styles.summaryIconContainer, styles.incomeIcon]}>
-              <Ionicons name="arrow-down-circle" size={24} color="#4CAF50" />
-            </View>
-            <Text style={styles.summaryLabel}>Total Income</Text>
-            <Text style={[styles.summaryValue, styles.incomeText]}>
-              {formatCurrencyTRY(totalIncome)}
-            </Text>
-          </View>
-          <View style={styles.summaryItem}>
-            <View style={[styles.summaryIconContainer, styles.expenseIcon]}>
-              <Ionicons name="arrow-up-circle" size={24} color="#F44336" />
-            </View>
-            <Text style={styles.summaryLabel}>Total Expense</Text>
-            <Text style={[styles.summaryValue, styles.expenseText]}>
-              {formatCurrencyTRY(totalExpense)}
-            </Text>
-          </View>
-          <View style={styles.summaryItem}>
-            <View style={[styles.summaryIconContainer, styles.balanceIcon]}>
-              <Ionicons name="wallet" size={24} color="#2196F3" />
-            </View>
-            <Text style={styles.summaryLabel}>Net Balance</Text>
-            <Text style={[styles.summaryValue, balance >= 0 ? styles.incomeText : styles.expenseText]}>
-              {formatCurrencyTRY(balance)}
-            </Text>
-          </View>
-          <View style={styles.summaryItem}>
-            <View style={[styles.summaryIconContainer, styles.transactionIcon]}>
-              <Ionicons name="receipt" size={24} color="#FF9800" />
-            </View>
-            <Text style={styles.summaryLabel}>Transactions</Text>
-            <Text style={styles.summaryValue}>
-              {filteredTransactions.length}
-            </Text>
-          </View>
-        </View>
-      </View>
-      {/* Modern Chart Section */}
-      <View style={styles.chartCard}>
-        <View style={styles.cardHeader}>
-          <Ionicons name="trending-up" size={20} color="#333" />
-          <Text style={styles.cardTitle}>Spending Trends</Text>
-        </View>
-        {chartData.datasets[0].data.length > 1 && chartData.datasets[0].data[0] !== 0 ? (
-          <LineChart
-            data={chartData}
-            width={Dimensions.get('window').width - 64}
-            height={220}
-            chartConfig={{
-              backgroundColor: '#ffffff',
-              backgroundGradientFrom: '#ffffff',
-              backgroundGradientTo: '#ffffff',
-              decimalPlaces: 0,
-              color: (opacity = 1) => `rgba(231, 76, 60, ${opacity})`,
-              labelColor: (opacity = 1) => `rgba(0, 0, 0, ${opacity})`,
-              style: {
-                borderRadius: 16
-              },
-              propsForDots: {
-                r: '4',
-                strokeWidth: '2',
-                stroke: '#e74c3c'
-              }
-            }}
-            bezier
-            style={{
-              marginVertical: 8,
-              borderRadius: 16
-            }}
-          />
-        ) : (
-          <Text style={styles.noDataText}>No data available for chart</Text>
-        )}
-      </View>
-      {/* Modern Category Breakdown */}
-      <View style={styles.categoryCard}>
-        <View style={styles.cardHeader}>
-          <Ionicons name="pie-chart" size={20} color="#333" />
-          <Text style={styles.cardTitle}>Category Breakdown</Text>
-        </View>
-        {categorySpending.length ? (
-          categorySpending.map(([cat, amt], i) => (
-            <View key={cat}>
-              <View style={styles.categoryRow}>
-                <View style={styles.categoryInfo}>
-                  <View style={styles.categoryDot} />
-                  <Text style={styles.categoryName}>{cat}</Text>
                 </View>
-                <Text style={styles.categoryAmount}>{formatCurrencyTRY(amt)}</Text>
-              </View>
-              {i < categorySpending.length - 1 && <Divider style={styles.divider} />}
-            </View>
-          ))
-        ) : (
-          <Text style={styles.noDataText}>No spending data available</Text>
-        )}
-      </View>
-
-      {/* Modern Insights */}
-      <View style={styles.insightsCard}>
-        <View style={styles.cardHeader}>
-          <Ionicons name="bulb" size={20} color="#333" />
-          <Text style={styles.cardTitle}>Insights</Text>
-        </View>
-        <View style={styles.insightRow}>
-          <Ionicons name="stats-chart" size={18} color="#666" />
-          <Text style={styles.insightLabel}>Average Transaction:</Text>
-          <Text style={styles.insightValue}>{formatCurrencyTRY(avgTransaction)}</Text>
-        </View>
-        <View style={styles.insightRow}>
-          <Ionicons name="star" size={18} color="#666" />
-          <Text style={styles.insightLabel}>Most Frequent Category:</Text>
-          <Text style={styles.insightValue}>{mostFrequentCategory}</Text>
-        </View>
-        <View style={styles.insightRow}>
-          <Ionicons name="list" size={18} color="#666" />
-          <Text style={styles.insightLabel}>Total Transactions:</Text>
-          <Text style={styles.insightValue}>{filteredTransactions.length}</Text>
-        </View>
-      </View>
-
-      {/* Modern Transactions List */}
-      <View style={styles.transactionsCard}>
-        <View style={styles.cardHeader}>
-          <Ionicons name="list-circle" size={20} color="#333" />
-          <Text style={styles.cardTitle}>Transactions</Text>
-        </View>
-        {pagedTransactions.length === 0 ? (
-          <Text style={styles.noDataText}>No transactions found</Text>
-        ) : (
-          <View>
-            {pagedTransactions.map((t) => (
-              <TransactionCard key={t.id} transaction={t} onLongPress={handleDelete} />
-            ))}
-            {totalPages > 1 && (
-              <View style={styles.pagination}>
-                <TouchableOpacity
-                  style={[styles.paginationButton, currentPage === 0 && styles.paginationButtonDisabled]}
-                  onPress={() => setCurrentPage((p) => Math.max(0, p - 1))}
-                  disabled={currentPage === 0}
-                >
-                  <Ionicons
-                    name="chevron-back"
-                    size={20}
-                    color={currentPage === 0 ? '#ccc' : '#2196F3'}
-                  />
-                  <Text style={[styles.paginationButtonText, currentPage === 0 && styles.paginationButtonTextDisabled]}>
-                    Previous
-                  </Text>
-                </TouchableOpacity>
-                <View style={styles.pageIndicator}>
-                  <Text style={styles.pageText}>
-                    {currentPage + 1} / {totalPages}
-                  </Text>
->>>>>>> f6e607dc
-                </View>
-                <TouchableOpacity
-                  style={[styles.paginationButton, currentPage === totalPages - 1 && styles.paginationButtonDisabled]}
-                  onPress={() => setCurrentPage((p) => Math.min(totalPages - 1, p + 1))}
-                  disabled={currentPage === totalPages - 1}
-                >
-                  <Text style={[styles.paginationButtonText, currentPage === totalPages - 1 && styles.paginationButtonTextDisabled]}>
-                    Next
-                  </Text>
-                  <Ionicons
-                    name="chevron-forward"
-                    size={20}
-                    color={currentPage === totalPages - 1 ? '#ccc' : '#2196F3'}
-                  />
-                </TouchableOpacity>
-              </View>
-            )}
-          </View>
-        )}
-      </View>
+              )}
+            </View>
+          )}
+        </Card.Content>
+      </Card>
     </ScrollView>
   );
 };
@@ -611,7 +372,6 @@
 const styles = StyleSheet.create({
   container: {
     flex: 1,
-<<<<<<< HEAD
     padding: spacing[4],
   },
   card: {
@@ -620,90 +380,19 @@
   },
   cardTitle: {
     ...textStyles.h4,
-=======
-    backgroundColor: '#f5f5f5',
-    padding: 16,
-  },
-
-  // Filter Card Styles
-  filterCard: {
-    backgroundColor: '#fff',
-    borderRadius: 12,
-    padding: 16,
-    marginBottom: 16,
-    elevation: 2,
-    shadowColor: '#000',
-    shadowOffset: { width: 0, height: 2 },
-    shadowOpacity: 0.1,
-    shadowRadius: 4,
-  },
-  filterHeader: {
-    flexDirection: 'row',
-    alignItems: 'center',
-    marginBottom: 16,
-    gap: 8,
-  },
-  filterTitle: {
-    fontSize: 18,
-    fontWeight: '600',
-    color: '#333',
->>>>>>> f6e607dc
   },
   filterRow: {
     flexDirection: 'row',
-    gap: 12,
+    gap: spacing[3],
   },
   filterItem: {
     flex: 1,
   },
   filterLabel: {
-    fontSize: 12,
-    fontWeight: '500',
-    color: '#666',
-    marginBottom: 6,
+    ...textStyles.caption,
+    marginBottom: spacing[1],
     textTransform: 'uppercase',
     letterSpacing: 0.5,
-  },
-
-  // Summary Card Styles
-  summaryCard: {
-    backgroundColor: '#fff',
-    borderRadius: 12,
-    padding: 16,
-    marginBottom: 16,
-    elevation: 2,
-    shadowColor: '#000',
-    shadowOffset: { width: 0, height: 2 },
-    shadowOpacity: 0.1,
-    shadowRadius: 4,
-  },
-  summaryGrid: {
-    flexDirection: 'row',
-    flexWrap: 'wrap',
-    gap: 12,
-    marginTop: 12,
-  },
-  summaryItem: {
-    flex: 1,
-    minWidth: '45%',
-    backgroundColor: '#f9f9f9',
-    borderRadius: 10,
-    padding: 12,
-    alignItems: 'center',
-  },
-  summaryIconContainer: {
-    width: 48,
-    height: 48,
-    borderRadius: 24,
-    justifyContent: 'center',
-    alignItems: 'center',
-  },
-<<<<<<< HEAD
-  filterButton: {
-    borderRadius: radius.md,
-  },
-  marginLeft: {
-    marginLeft: spacing[2],
   },
   summaryContent: {
     gap: spacing[3],
@@ -732,69 +421,11 @@
     textAlign: 'center',
     paddingVertical: spacing[4],
     fontStyle: 'italic',
-=======
-  incomeIcon: {
-    backgroundColor: '#E8F5E9',
-  },
-  expenseIcon: {
-    backgroundColor: '#FFEBEE',
-  },
-  balanceIcon: {
-    backgroundColor: '#E3F2FD',
-  },
-  transactionIcon: {
-    backgroundColor: '#FFF3E0',
-  },
-  summaryLabel: {
-    fontSize: 12,
-    color: '#666',
-    marginBottom: 4,
-    textAlign: 'center',
-  },
-  summaryValue: {
-    fontSize: 16,
-    fontWeight: 'bold',
-    color: '#333',
-    textAlign: 'center',
-  },
-  incomeText: {
-    color: '#4CAF50',
-  },
-  expenseText: {
-    color: '#F44336',
-  },
-
-  // Chart Card Styles
-  chartCard: {
-    backgroundColor: '#fff',
-    borderRadius: 12,
-    padding: 16,
-    marginBottom: 16,
-    elevation: 2,
-    shadowColor: '#000',
-    shadowOffset: { width: 0, height: 2 },
-    shadowOpacity: 0.1,
-    shadowRadius: 4,
-  },
-
-  // Category Card Styles
-  categoryCard: {
-    backgroundColor: '#fff',
-    borderRadius: 12,
-    padding: 16,
-    marginBottom: 16,
-    elevation: 2,
-    shadowColor: '#000',
-    shadowOffset: { width: 0, height: 2 },
-    shadowOpacity: 0.1,
-    shadowRadius: 4,
->>>>>>> f6e607dc
   },
   categoryRow: {
     flexDirection: 'row',
     justifyContent: 'space-between',
     alignItems: 'center',
-<<<<<<< HEAD
     paddingVertical: spacing[2],
   },
   categoryText: {
@@ -822,106 +453,11 @@
   },
   insightValue: {
     ...textStyles.label,
-=======
-    paddingVertical: 12,
-  },
-  categoryInfo: {
-    flexDirection: 'row',
-    alignItems: 'center',
-    flex: 1,
-  },
-  categoryDot: {
-    width: 8,
-    height: 8,
-    borderRadius: 4,
-    backgroundColor: '#e74c3c',
-    marginRight: 12,
-  },
-  categoryName: {
-    fontSize: 15,
-    color: '#333',
-    flex: 1,
-  },
-  categoryAmount: {
-    fontSize: 15,
-    fontWeight: '600',
-    color: '#e74c3c',
-  },
-
-  // Insights Card Styles
-  insightsCard: {
-    backgroundColor: '#fff',
-    borderRadius: 12,
-    padding: 16,
-    marginBottom: 16,
-    elevation: 2,
-    shadowColor: '#000',
-    shadowOffset: { width: 0, height: 2 },
-    shadowOpacity: 0.1,
-    shadowRadius: 4,
-  },
-  insightRow: {
-    flexDirection: 'row',
-    alignItems: 'center',
-    paddingVertical: 10,
-    gap: 8,
-  },
-  insightLabel: {
-    fontSize: 14,
-    color: '#666',
-    flex: 1,
-  },
-  insightValue: {
-    fontSize: 14,
-    fontWeight: '600',
-    color: '#333',
->>>>>>> f6e607dc
-  },
-
-  // Transactions Card Styles
-  transactionsCard: {
-    backgroundColor: '#fff',
-    borderRadius: 12,
-    padding: 16,
-    marginBottom: 16,
-    elevation: 2,
-    shadowColor: '#000',
-    shadowOffset: { width: 0, height: 2 },
-    shadowOpacity: 0.1,
-    shadowRadius: 4,
-  },
-
-  // Common Card Styles
-  cardHeader: {
-    flexDirection: 'row',
-    alignItems: 'center',
-    marginBottom: 16,
-    gap: 8,
-  },
-  cardTitle: {
-    fontSize: 18,
-    fontWeight: '600',
-    color: '#333',
-  },
-  card: {
-    marginBottom: 16,
-  },
-  divider: {
-    backgroundColor: '#f0f0f0',
-  },
-  noDataText: {
-    fontSize: 14,
-    color: '#999',
-    textAlign: 'center',
-    paddingVertical: 20,
-  },
-
-  // Pagination Styles
+  },
   pagination: {
     flexDirection: 'row',
     justifyContent: 'space-between',
     alignItems: 'center',
-<<<<<<< HEAD
     marginTop: spacing[4],
     gap: spacing[3],
   },
@@ -931,42 +467,5 @@
   pageText: {
     ...textStyles.label,
     marginHorizontal: spacing[4],
-=======
-    marginTop: 16,
-    paddingTop: 16,
-    borderTopWidth: 1,
-    borderTopColor: '#f0f0f0',
-  },
-  paginationButton: {
-    flexDirection: 'row',
-    alignItems: 'center',
-    paddingHorizontal: 16,
-    paddingVertical: 8,
-    borderRadius: 8,
-    backgroundColor: '#E3F2FD',
-    gap: 4,
-  },
-  paginationButtonDisabled: {
-    backgroundColor: '#f5f5f5',
-  },
-  paginationButtonText: {
-    fontSize: 14,
-    fontWeight: '500',
-    color: '#2196F3',
-  },
-  paginationButtonTextDisabled: {
-    color: '#ccc',
-  },
-  pageIndicator: {
-    paddingHorizontal: 16,
-    paddingVertical: 8,
-    backgroundColor: '#f9f9f9',
-    borderRadius: 8,
-  },
-  pageText: {
-    fontSize: 14,
-    fontWeight: '600',
-    color: '#333',
->>>>>>> f6e607dc
   },
 });